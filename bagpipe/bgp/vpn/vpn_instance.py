# vim: tabstop=4 shiftwidth=4 softtabstop=4
# encoding: utf-8

# Copyright 2014 Orange
#
# Licensed under the Apache License, Version 2.0 (the "License");
# you may not use this file except in compliance with the License.
# You may obtain a copy of the License at
#
#    http://www.apache.org/licenses/LICENSE-2.0
#
# Unless required by applicable law or agreed to in writing, software
# distributed under the License is distributed on an "AS IS" BASIS,
# WITHOUT WARRANTIES OR CONDITIONS OF ANY KIND, either express or implied.
# See the License for the specific language governing permissions and
# limitations under the License.
import logging
import socket

import re

from abc import ABCMeta, abstractmethod

from copy import copy

from threading import Thread
from threading import Lock

from netaddr.ip import IPNetwork
import netaddr

from bagpipe.bgp.common import utils
from bagpipe.bgp.common import logDecorator
from bagpipe.bgp.common.looking_glass import LookingGlassLocalLogger, LGMap

from bagpipe.bgp.engine.tracker_worker import TrackerWorker, \
    compareECMP, compareNoECMP

from bagpipe.bgp.engine import RouteEntry

from exabgp.reactor.protocol import AFI, SAFI

from exabgp.bgp.message.update.attribute.community.extended.encapsulation \
    import Encapsulation
from exabgp.bgp.message.update.attribute.attribute import Attribute
from exabgp.bgp.message.update.nlri.qualifier.rd import RouteDistinguisher

from exabgp.bgp.message.open.asn import ASN

from exabgp.bgp.message.update.attribute.community.extended.communities \
    import ExtendedCommunities
from exabgp.bgp.message.update.attribute.community.extended \
    import TrafficRedirect

from bagpipe.bgp.engine.flowspec import FlowRouteFactory

from exabgp.bgp.message.update.nlri.flow import (
    FlowSourcePort, FlowDestinationPort, FlowIPProtocol, Flow4Source,
    Flow6Source, Flow4Destination, Flow6Destination, NumericOperator)

from exabgp.protocol import Protocol

from bagpipe.bgp.rest_api import APIException

log = logging.getLogger(__name__)


class TrafficClassifier(object):

    def __init__(self, sourcePrefix=None, destinationPrefix=None,
                 sourcePort=None, destinationPort=None, protocol='tcp'):
        self.sourcePrefix = sourcePrefix
        self.destinationPrefix = destinationPrefix

        if sourcePort:
            if ":" in sourcePort:
                self.sourcePort = tuple(
                    [int(p) for p in sourcePort.split(":")]
                )
            else:
                self.sourcePort = int(sourcePort)
        else:
            self.sourcePort = sourcePort

        if destinationPort:
            if ":" in destinationPort:
                self.destinationPort = tuple(
                    [int(p) for p in destinationPort.split(":")]
                )
            else:
                self.destinationPort = int(destinationPort)
        else:
            self.destinationPort = destinationPort

        self.protocol = protocol

    def __repr__(self):
        return "traffic-classifier:%s" % str(self)

    def __str__(self):
        return "%s-%s,%s-%s,%s" % (self.sourcePrefix or "*",
                                   self.sourcePort or "*",
                                   self.destinationPrefix or "*",
                                   self.destinationPort or "*",
                                   self.protocol)

    def __eq__(self, other):
        return (isinstance(other, self.__class__) and
                self.__dict__ == other.__dict__)

    def _interpretPortRule(self, rule):
        if len(rule) == 1:
            op = rule[0].operations
            port = rule[0].value
            if op == '>=':
                port_range = (int(port), 65535)
            elif op == '<=':
                port_range = (0, int(port))
            elif op == '>':
                port_range = (int(port)+1, 65535)
            elif op == '<':
                port_range = (0, int(port)-1)
            else:
                port_range = int(port)
        else:
            port_range = ()
            for index in range(len(rule)):
                op = rule[index].operations
                port = rule[index].value
                if op == '>=' or op == '<=':
                    port_range += int(port)
                elif op == '>':
                    port_range += int(port)+1
                elif op == '<':
                    port_range += int(port)-1

        return port_range

    @logDecorator.log
    def _constructPortRules(self, port_range, flow_object):
        log.info("Construct port rules with %s (type %s) on %s object",
                 port_range, type(port_range), flow_object)
        port_rules = list()

        # Check if port range or port number
        if type(port_range) == tuple:
            port_min, port_max = port_range

            if int(port_min) == 0:
                # Operator <
                port_rules.append(flow_object(NumericOperator.LT,
                                              port_max))
            elif int(port_max) == 65535:
                # Operator >
                port_rules.append(flow_object(NumericOperator.GT,
                                              port_min))
            else:
                # Operator >=
                gt_eq_op = (NumericOperator.GT | NumericOperator.EQ)
                # Operator &<=
                lt_eq_op = (NumericOperator.AND | NumericOperator.LT |
                            NumericOperator.EQ)
                port_rules.append(flow_object(gt_eq_op, port_min))
                port_rules.append(flow_object(lt_eq_op, port_max))
        else:
            port_rules.append(flow_object(NumericOperator.EQ,
                                          port_range))

        return port_rules

    def _getSourcePrefix(self, rule):
        self.sourcePrefix = rule[0].cidr.prefix()

    def _getDestinationPrefix(self, rule):
        self.destinationPrefix = rule[0].cidr.prefix()

    def _parseAnyPort(self, rule):
        self.sourcePort = self._interpretPortRule(rule)
        self.destinationPort = list(self.sourcePort)

    def _parseSourcePort(self, rule):
        self.sourcePort = self._interpretPortRule(rule)

    def _parseDestinationPort(self, rule):
        self.destinationPort = self._interpretPortRule(rule)

    def _getProtocol(self, rule):
        self.protocol = Protocol.names[rule[0].value]

    def mapTrafficClassifier2RedirectRules(self):
        rules = list()
        if self.sourcePrefix:
            ip, mask = self.sourcePrefix.split('/')
            if IPNetwork(self.sourcePrefix).version == 4:
                rules.append(Flow4Source(socket.inet_pton(socket.AF_INET, ip),
                                         int(mask)))
            elif IPNetwork(self.sourcePrefix).version == 6:
                rules.append(Flow6Source(socket.inet_pton(socket.AF_INET6, ip),
                                         int(mask), 0))  # TODO: IPv6 offset ??

        if self.destinationPrefix:
            ip, mask = self.destinationPrefix.split('/')
            if IPNetwork(self.destinationPrefix).version == 4:
                rules.append(
                    Flow4Destination(socket.inet_pton(socket.AF_INET, ip),
                                     int(mask))
                )
            elif IPNetwork(self.destinationPrefix).version == 6:
                rules.append(
                    Flow6Destination(socket.inet_pton(socket.AF_INET6, ip),
                                     int(mask), 0)
                )  # TODO: IPv6 offset ??

        if self.sourcePort:
            rules += self._constructPortRules(self.sourcePort,
                                              FlowSourcePort)

        if self.destinationPort:
            rules += self._constructPortRules(self.destinationPort,
                                              FlowDestinationPort)

        if self.protocol:
            rules.append(FlowIPProtocol(NumericOperator.EQ,
                                        Protocol.codes[self.protocol]))

        return rules

    def mapRedirectRules2TrafficClassifier(self, rules):
        components = {1: self._getDestinationPrefix,  # FlowDestinationPrefix
                      2: self._getSourcePrefix,  # FlowSourcePrefix
                      3: self._getProtocol,  # FlowIPProtocol
                      4: self._parseAnyPort,  # FlowAnyPort
                      5: self._parseDestinationPort,  # FLowDestinationPort
                      6: self._parseSourcePort}  # FlowSourcePort

        for ID, rule in rules.iteritems():
            components[ID](rule)


class VPNInstance(TrackerWorker, Thread, LookingGlassLocalLogger):
    __metaclass__ = ABCMeta

    afi = None
    safi = None

    @logDecorator.log
    def __init__(self, vpnManager, dataplaneDriver,
                 externalInstanceId, instanceId, importRTs, exportRTs,
                 gatewayIP, mask, readvertise, attractTraffic, **kwargs):

        self.vpnManager = vpnManager

        self.instanceType = self.__class__.__name__
        self.instanceId = instanceId

        Thread.__init__(self)
        self.setDaemon(True)

        if dataplaneDriver.ecmpSupport:
            compareRoutes = compareECMP
        else:
            compareRoutes = compareNoECMP

        TrackerWorker.__init__(self, self.vpnManager.bgpManager, "%s %d" %
                               (self.instanceType, self.instanceId),
                               compareRoutes)

        LookingGlassLocalLogger.__init__(self,
                                         "%s-%d" % (self.instanceType,
                                                    self.instanceId))
        self.lock = Lock()

        self.importRTs = importRTs
        self.exportRTs = exportRTs
        self.externalInstanceId = externalInstanceId
        self.gatewayIP = gatewayIP
        self.mask = mask

        self.afi = self.__class__.afi
        self.safi = self.__class__.safi
        assert(isinstance(self.afi, AFI))
        assert(isinstance(self.safi, SAFI))

        self.dataplaneDriver = dataplaneDriver

        self.instanceLabel = self.vpnManager.labelAllocator.getNewLabel(
            "Incoming traffic for %s %d" % (self.instanceType,
                                            self.instanceId))

        self.localPortData = dict()

        # One local port -> List of endpoints (MAC and IP addresses tuple)
        self.localPort2Endpoints = dict()
        # One MAC address -> One local port
        self.macAddress2LocalPortData = dict()
        # One IP address ->  One MAC address
        self.ipAddress2MacAddress = dict()

        self.dataplane = self.dataplaneDriver.initializeDataplaneInstance(
            self.instanceId, self.externalInstanceId,
            self.gatewayIP, self.mask, self.instanceLabel, **kwargs)

        for rt in self.importRTs:
            self._subscribe(self.afi, self.safi, rt)
            # Subscribe to FlowSpec routes
            # FIXME(tmorin): this maybe isn't applicable yet to E-VPN yet
            self._subscribe(self.afi, SAFI(SAFI.flow_vpn), rt)

        if readvertise:
            self.readvertise = True
            try:
                self.readvertiseToRTs = readvertise['to_rt']
            except KeyError:
                raise APIException("'readvertise' specified with no 'to_rt'")
            self.readvertiseFromRTs = readvertise.get('from_rt', [])
            self.log.debug("readvertise enabled, from RT:%s, to %s",
                           self.readvertiseFromRTs, self.readvertiseToRTs)
            for rt in self.readvertiseFromRTs:
                self._subscribe(self.afi, self.safi, rt)
        else:
            self.log.debug("readvertise not enabled")
            self.readvertise = False

        if self.readvertise and attractTraffic:
            self.attractTraffic = True
            self.attractRT = attractTraffic['redirect_rt']
            try:
                self.attractClassifier = attractTraffic['classifier']
            except KeyError:
                raise APIException("'attractTraffic' specified with no "
                                   "'classifier'")
            self.log.debug("Attract traffic enabled for RT: %s and classifier:"
                           " %s", self.attractRT, self.attractClassifier)
        else:
            self.log.debug("attract traffic not enabled")
            self.attractTraffic = False

    @utils.synchronized
    def stop(self):
        self._stop()

    @logDecorator.log
    def _stop(self):
        # cleanup BGP subscriptions
        for rt in self.importRTs:
            self._unsubscribe(self.afi, self.safi, rt)
            self._unsubscribe(self.afi, SAFI(SAFI.flow_vpn), rt)

        self.dataplane.cleanup()

        self.vpnManager.labelAllocator.release(self.instanceLabel)

        # this makes sure that the thread will be stopped, and any remaining
        # routes/subscriptions are released:
        TrackerWorker.stop(self)

    @utils.synchronized
    @logDecorator.log
    def stopIfEmpty(self):
        self.log.debug("localPort2Endpoints: %s", self.localPort2Endpoints)
        if self.isEmpty():
            self._stop()
            return True

        return False

    def isEmpty(self):
        return (not self.localPort2Endpoints)

    def hasEnpoint(self, linuxif):
        return (self.localPort2Endpoints.get(linuxif) is not None)

    @logDecorator.log
    def updateRouteTargets(self, newImportRTs, newExportRTs):
        added_import_rt = set(newImportRTs) - set(self.importRTs)
        removed_import_rt = set(self.importRTs) - set(newImportRTs)

        self.log.debug("%s %d - Added Import RTs: %s",
                       self.instanceType, self.instanceId, added_import_rt)
        self.log.debug("%s %d - Removed Import RTs: %s",
                       self.instanceType, self.instanceId, removed_import_rt)

        # Register to BGP with these route targets
        for rt in added_import_rt:
            self._subscribe(self.afi, self.safi, rt)
            self._subscribe(self.afi, SAFI(SAFI.flow_vpn), rt)

        # Unregister from BGP with these route targets
        for rt in removed_import_rt:
            self._unsubscribe(self.afi, self.safi, rt)
            self._unsubscribe(self.afi, SAFI(SAFI.flow_vpn), rt)

        # Update import and export route targets
        self.importRTs = newImportRTs

        # Re-advertise all routes with new export RTs
        self.log.debug("Exports RTs: %s -> %s", self.exportRTs, newExportRTs)
        if frozenset(newExportRTs) != frozenset(self.exportRTs):
            self.log.debug("Will re-export routes with new RTs")
            self.exportRTs = newExportRTs
            # FIXME: we should only update the routes that
            # are routes of ports plugged to the VPN instance,
            # not all routes which would wrongly include
            # routes that we re-advertise between RTs
            for routeEntry in self.getRouteEntries():
                self.log.info("Re-advertising route %s with updated RTs (%s)",
                              routeEntry.nlri, newExportRTs)

                updatedRouteEntry = RouteEntry(routeEntry.nlri, None,
                                               copy(routeEntry.attributes))
                # reset the routeTargets
                # will RTs originally present in routeEntry.attributes
                updatedRouteEntry.setRouteTargets(self.exportRTs)

                self.log.debug("   updated route: %s", updatedRouteEntry)

                self._advertiseRoute(updatedRouteEntry)

    def _parseIPAddressPrefix(self, ipAddressPrefix):
        ipAddress = ""
        mask = 0
        try:
            net = IPNetwork(ipAddressPrefix)
            (ipAddress, mask) = (str(net.ip), net.prefixlen)
        except netaddr.core.AddrFormatError as e:
            raise APIException("Bogus IP prefix: %s" % ipAddressPrefix)

        return (ipAddress, mask)

    def _genExtendedCommunities(self):
        ecommunities = ExtendedCommunities()
        for encap in self.dataplaneDriver.supportedEncaps():
            if not isinstance(encap, Encapsulation):
                raise Exception("dataplaneDriver.supportedEncaps() should "
                                "return a list of Encapsulation objects (%s)",
                                type(encap))

            if encap != Encapsulation(Encapsulation.Type.DEFAULT):
                ecommunities.communities.append(encap)
        # FIXME: si DEFAULT + xxx => adv MPLS
        return ecommunities

    def _getRDFromInstanceId(self):
        return RouteDistinguisher.fromElements(
            self.bgpManager.getLocalAddress(),
            self.instanceId)

    @abstractmethod
    def generateVifBGPRoute(self, macAddress, ipPrefix, prefixLen, label):
        '''
        returns a RouteEntry
        '''
        pass

    def synthesizeVifBGPRoute(self, macAddress, ipPrefix, prefixLen, label):
        routeEntry = self.generateVifBGPRoute(macAddress, ipPrefix, prefixLen,
                                              label)
        assert(isinstance(routeEntry, RouteEntry))

        routeEntry.attributes.add(self._genExtendedCommunities())
        routeEntry.setRouteTargets(self.exportRTs)

        self.log.debug("Synthesized Vif route entry: %s", routeEntry)
        return routeEntry

    def synthesizeRedirectBGPRoute(self, rules):
        self.log.info("synthesizeRedirectBGPRoute called for rules %s", rules)
        nlri = FlowRouteFactory(self.afi, self._getRDFromInstanceId())
        for rule in rules:
            nlri.add(rule)

        routeEntry = RouteEntry(nlri)

        assert(isinstance(routeEntry, RouteEntry))

        ecommunities = ExtendedCommunities()
        # TODO: Check readvertiseToRTs length
        asn, target = (self.readvertiseToRTs[0].asn,
                       self.readvertiseToRTs[0].number)
        ecommunities.communities.append(
            TrafficRedirect(ASN(int(asn)), int(target))
        )

        routeEntry.attributes.add(ecommunities)
        routeEntry.setRouteTargets(self.attractRT)

        self.log.debug("Synthesized redirect route entry: %s", routeEntry)
        return routeEntry

    @utils.synchronized
    @logDecorator.logInfo
    def vifPlugged(self, macAddress, ipAddressPrefix, localPort,
                   advertiseSubnet=False):
        # Check if this port has already been plugged
        # - Verify port informations consistency
        if macAddress in self.macAddress2LocalPortData:
            self.log.debug("MAC address already plugged, checking port "
                           "consistency")
            portData = self.macAddress2LocalPortData[macAddress]

            if (portData.get("port_info") != localPort):
                raise APIException("Port information is not consistent. MAC "
                                   "address cannot be bound to two different"
                                   "ports. Previous plug for port %s "
                                   "(%s != %s)" % (localPort['linuxif'],
                                                   portData.get("port_info"),
                                                   localPort))

        # - Verify (MAC address, IP address) tuple consistency
        if ipAddressPrefix in self.ipAddress2MacAddress:
            if self.ipAddress2MacAddress.get(ipAddressPrefix) != macAddress:
                raise APIException("Inconsistent endpoint info: %s already "
                                   "bound to a MAC address different from %s" %
                                   (ipAddressPrefix, macAddress))
            else:
                return

        # Else, plug port on dataplane
        try:
            # Parse address/mask
            (ipPrefix, prefixLen) = self._parseIPAddressPrefix(ipAddressPrefix)

            self.log.debug("Plugging port (%s)", ipPrefix)

            portData = self.macAddress2LocalPortData.get(macAddress, dict())
            if not portData:
<<<<<<< HEAD
                portData['label'] = self.labelAllocator.getNewLabel(
=======
                portData['label'] = self.vpnManager.labelAllocator.getNewLabel(
>>>>>>> f6fe552f
                    "Incoming traffic for %s %d, interface %s, endpoint %s/%s" %
                    (self.instanceType, self.instanceId, localPort['linuxif'],
                     macAddress, ipAddressPrefix)
                )
                portData["port_info"] = localPort

            # Call driver to setup the dataplane for incoming traffic
            self.dataplane.vifPlugged(macAddress, ipPrefix,
                                      localPort, portData['label'])

            if not advertiseSubnet:
                self.log.debug("Will advertise as /32 instead of /%d" %
                               prefixLen)
                prefixLen = 32

            self.log.info("Synthesizing and advertising BGP route for VIF %s "
                          "endpoint (%s, %s/%d)", localPort['linuxif'],
                          macAddress, ipPrefix, prefixLen)
            routeEntry = self.synthesizeVifBGPRoute(macAddress,
                                                    ipPrefix, prefixLen,
                                                    portData['label'])

            self._advertiseRoute(routeEntry)

            if localPort['linuxif'] not in self.localPort2Endpoints:
                self.localPort2Endpoints[localPort['linuxif']] = list()

            self.localPort2Endpoints[localPort['linuxif']].append(
                {'mac': macAddress, 'ip': ipAddressPrefix,
                 # FIXME: maybe add prefix len for the LG
                 }
            )
            self.macAddress2LocalPortData[macAddress] = portData
            self.ipAddress2MacAddress[ipAddressPrefix] = macAddress

        except Exception as e:
            self.log.error("Error in vifPlugged: %s", e)
            if localPort['linuxif'] in self.localPort2Endpoints:
                if len(self.localPort2Endpoints[localPort['linuxif']]) > 1:
                    self.localPort2Endpoints[localPort['linuxif']].remove(
                        {'mac': macAddress, 'ip': ipAddressPrefix}
                    )
                else:
                    del self.localPort2Endpoints[localPort['linuxif']]
            if macAddress in self.macAddress2LocalPortData:
                del self.macAddress2LocalPortData[macAddress]
            if ipAddressPrefix in self.ipAddress2MacAddress:
                del self.ipAddress2MacAddress[ipAddressPrefix]

            raise

    @utils.synchronized
    @logDecorator.logInfo
    def vifUnplugged(self, macAddress, ipAddressPrefix,
                     advertiseSubnet=False):
        # Verify port and endpoint (MAC address, IP address) tuple consistency
        portData = self.macAddress2LocalPortData.get(macAddress)
        if (not portData or
                self.ipAddress2MacAddress.get(ipAddressPrefix) != macAddress):
            self.log.error("vifUnplugged called for endpoint (%s, %s), but no "
                           "consistent informations or was not plugged yet",
                           macAddress, ipAddressPrefix)
            raise APIException("No consistent endpoint (%s, %s) informations "
                               "or was not plugged yet, cannot unplug" %
                               (macAddress, ipAddressPrefix))

        # Finding label and local port informations
        label = portData.get('label')
        localPort = portData.get('port_info')
        if (not label or not localPort):
            self.log.error("vifUnplugged called for endpoint (%s, %s), but "
                           "port data (%s, %s) is incomplete",
                           macAddress, ipAddressPrefix, label, localPort)
            raise Exception("Inconsistent informations for port, bug ?")

        if localPort['linuxif'] in self.localPort2Endpoints:
            # Parse address/mask
            (ipPrefix, prefixLen) = self._parseIPAddressPrefix(ipAddressPrefix)

            lastEndpoint = len(self.localPort2Endpoints[localPort['linuxif']
                                                        ]) <= 1

            if not advertiseSubnet:
                self.log.debug("Will advertise as /32 instead of /%d" %
                               prefixLen)
                prefixLen = 32

            self.log.info("Synthesizing and withdrawing BGP route for VIF %s "
                          "endpoint (%s, %s/%d)", localPort['linuxif'],
                          macAddress, ipPrefix, prefixLen)
            routeEntry = self.synthesizeVifBGPRoute(macAddress,
                                                    ipPrefix, prefixLen,
                                                    label)
            self._withdrawRoute(routeEntry)

            # Unplug endpoint from data plane
            self.dataplane.vifUnplugged(
                macAddress, ipPrefix, localPort, label, lastEndpoint)

            # Forget data for this port if last endpoint
            if lastEndpoint:
                # Free label to the allocator
<<<<<<< HEAD
                self.labelAllocator.release(label)
=======
                self.vpnManager.labelAllocator.release(label)
>>>>>>> f6fe552f

                del self.localPort2Endpoints[localPort['linuxif']]
                del self.macAddress2LocalPortData[macAddress]
            else:
                self.localPort2Endpoints[localPort['linuxif']].remove(
                    {'mac': macAddress, 'ip': ipAddressPrefix}
                )

            del self.ipAddress2MacAddress[ipAddressPrefix]
        else:
            self.log.error("vifUnplugged called for endpoint {%s, %s}, but"
                           " port data is incomplete", macAddress,
                           ipAddressPrefix)
            raise Exception("BGP component bug, check its logs")

    @logDecorator.log
    def trafficRedirected(self, redirectRT, rules, redirectPort):
        self.log.debug("Traffic redirected to VRF importing route target %s "
                       "based on rules %s and port", redirectRT, rules,
                       redirectPort)
        classifier = TrafficClassifier()
        classifier.mapRedirectRules2TrafficClassifier(rules)

        self.dataplane.addDataplaneForTrafficClassifier(classifier,
                                                        redirectPort)

        if not hasattr(self, 'redirectRT2classifierAndPort'):
            # One redirect route target -> One traffic classifier and one
            # redirect port tuple
            self.redirectRT2classifierAndPort = dict()

        self.redirectRT2classifierAndPort[redirectRT] = (
            dict(classifier=classifier, port=redirectPort)
        )

    @logDecorator.log
    def trafficIndirected(self, redirectRT):
        self.log.debug("Traffic indirected from VRF importing route target "
                       "%s ", redirectRT)

        if redirectRT in self.redirectRT2classifierAndPort:
            classifier = self.redirectRT2classifierAndPort[redirectRT].get('classifier')
        else:
            self.log.error("trafficIndirected called for redirect route "
                           "target %s, but doesn't exist", redirectRT)
            raise Exception("BGP component bug, check its logs")

        self.dataplane.removeDataplaneForTrafficClassifier(classifier)

        del self.redirectRT2classifierAndPort[redirectRT]

    def _checkEncaps(self, route):
        '''
        returns a list of encaps supported by both the dataplane driver and the
        advertized route (based on BGP Encapsulation community)

        logs a warning if there is no common encap
        '''
        advEncaps = None
        try:
            advEncaps = filter(lambda ecom: isinstance(ecom, Encapsulation),
                               route.attributes[
                Attribute.CODE.EXTENDED_COMMUNITY].communities
            )
            self.log.debug("Advertized Encaps: %s", advEncaps)
        except KeyError:
            self.log.debug("no encap advertized, let's use default")

        if not advEncaps:
            advEncaps = [Encapsulation(Encapsulation.Type.DEFAULT)]

        goodEncaps = set(advEncaps) & set(
            self.dataplaneDriver.supportedEncaps())

        if not goodEncaps:
            self.log.warning("No encap supported by dataplane driver for route"
                             " %s, advertized: %s,dataplane supports: %s)",
                             route, advEncaps,
                             self.dataplaneDriver.supportedEncaps())

        return goodEncaps

    def _skipRouteRemoval(self, last):
        '''
        returns true if the removal of the route should be skipped, based
        whether or not the route removed is the last one and depending on
        the desired behavior for the dataplane driver
        '''
        return not last and not (self.dataplaneDriver.makeB4BreakSupport or
                                 self.dataplaneDriver.ecmpSupport)

    # Callbacks for BGP route updates (TrackerWorker) ########################

    @utils.synchronized
    @logDecorator.log
    def _newBestRoute(self, entry, newRoute):
        pass

    @utils.synchronized
    @logDecorator.log
    def _bestRouteRemoved(self, entry, oldRoute, last):
        pass

    # Looking Glass ####

    def getLGMap(self):
        return {
            "dataplane":     (LGMap.DELEGATE, self.dataplane),
            "route_targets": (LGMap.SUBITEM, self.getRTs),
            "gateway_ip":    (LGMap.VALUE, self.gatewayIP),
            "subnet_mask":   (LGMap.VALUE, self.mask),
            "instance_dataplane_id": (LGMap.VALUE, self.instanceLabel),
            "ports":         (LGMap.SUBTREE, self.getLGLocalPortData),
            "readvertise":   (LGMap.SUBITEM, self.getLGReadvertise),
            "attract_traffic": (LGMap.SUBITEM, self.getLGAttractTraffic)
        }

    def getLGLocalPortData(self, pathPrefix):
        r = {}
        for (port, endpoints) in self.localPort2Endpoints.iteritems():
            eps = []
            for endpoint in endpoints:
                eps.append({
                    'label':
                    self.macAddress2LocalPortData[endpoint['mac']]['label'],
                    'macAddress': endpoint['mac'],
                    'ipAddress': endpoint['ip']
                })

            r[port] = {
                'endpoints': eps
            }
        return r

    def getRTs(self):
        return {
            "import": [repr(rt) for rt in self.importRTs],
            "export": [repr(rt) for rt in self.exportRTs]
        }

    def getLGReadvertise(self):
        if self.readvertise:
            return {'from': [repr(rt) for rt in self.readvertiseFromRTs],
                    'to': [repr(rt) for rt in self.readvertiseToRTs]}
        else:
            return {}

    def getLGAttractTraffic(self):
        if self.attractTraffic:
            return {'redirect_rt': [repr(rt) for rt in self.attractRT],
                    'classifier': self.attractClassifier}
        else:
            return {}<|MERGE_RESOLUTION|>--- conflicted
+++ resolved
@@ -524,11 +524,7 @@
 
             portData = self.macAddress2LocalPortData.get(macAddress, dict())
             if not portData:
-<<<<<<< HEAD
-                portData['label'] = self.labelAllocator.getNewLabel(
-=======
                 portData['label'] = self.vpnManager.labelAllocator.getNewLabel(
->>>>>>> f6fe552f
                     "Incoming traffic for %s %d, interface %s, endpoint %s/%s" %
                     (self.instanceType, self.instanceId, localPort['linuxif'],
                      macAddress, ipAddressPrefix)
@@ -579,6 +575,12 @@
                 del self.ipAddress2MacAddress[ipAddressPrefix]
 
             raise
+
+        self.log.info("localPort2Endpoints: %s", self.localPort2Endpoints)
+        self.log.info("macAddress2LocalPortData: %s",
+                      self.macAddress2LocalPortData)
+        self.log.info("ipAddress2MacAddress: %s", self.ipAddress2MacAddress)
+
 
     @utils.synchronized
     @logDecorator.logInfo
@@ -630,12 +632,9 @@
 
             # Forget data for this port if last endpoint
             if lastEndpoint:
+                self.log.info("Last endpoint, freeing label %s", label)
                 # Free label to the allocator
-<<<<<<< HEAD
-                self.labelAllocator.release(label)
-=======
                 self.vpnManager.labelAllocator.release(label)
->>>>>>> f6fe552f
 
                 del self.localPort2Endpoints[localPort['linuxif']]
                 del self.macAddress2LocalPortData[macAddress]
@@ -650,6 +649,11 @@
                            " port data is incomplete", macAddress,
                            ipAddressPrefix)
             raise Exception("BGP component bug, check its logs")
+
+        self.log.info("localPort2Endpoints: %s", self.localPort2Endpoints)
+        self.log.info("macAddress2LocalPortData: %s",
+                      self.macAddress2LocalPortData)
+        self.log.info("ipAddress2MacAddress: %s", self.ipAddress2MacAddress)
 
     @logDecorator.log
     def trafficRedirected(self, redirectRT, rules, redirectPort):
